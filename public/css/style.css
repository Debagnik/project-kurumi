--- conflicted
+++ resolved
@@ -552,7 +552,6 @@
     opacity: 0;
 }
 
-<<<<<<< HEAD
 /* Add dark mode styles */
 [data-theme="dark"] {
     color: var(--text-dark);
@@ -860,7 +859,7 @@
 [data-theme="dark"] .admin-posts-controls .btn-delete:hover {
 	background-color: var(--red);
 	color: var(--white);
-=======
+
 .spinner {
     display: none;
     width: 20px;
@@ -882,6 +881,6 @@
     display: inline-flex;
     align-items: center;
     justify-content: center;
->>>>>>> 55fd230a
-}
-
+
+}
+
