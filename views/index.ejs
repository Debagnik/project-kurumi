--- conflicted
+++ resolved
@@ -10,7 +10,6 @@
     </h2>
 
     <ul class="article-ul">
-<<<<<<< HEAD
         <% data.forEach(posts => { %>
             <li>
                 <a href="/post/<%= posts._id %>">
@@ -25,21 +24,4 @@
     <% if (nextPage !== null) { %>
         <a href="/?page=<%= nextPage %>" class="pagination">&lt; View older posts</a>
     <% } %>
-    
-=======
-        <li>
-            <a href="#">
-                <span>Post Title</span>
-                <span class="article-list__date">Date</span>
-            </a>
-        </li>
-        <li>
-            <a href="#">
-                <span>Post Title</span>
-                <span class="article-list__date">Date</span>
-            </a>
-        </li>
-    </ul>
-    <a href="#" class="pagination">&lt; View older posts</a>
->>>>>>> 6ff45267
 </section>